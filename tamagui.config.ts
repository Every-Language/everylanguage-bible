--- conflicted
+++ resolved
@@ -11,7 +11,6 @@
   darkShadows,
 } from './src/shared/constants/tamagui-themes';
 
-<<<<<<< HEAD
 const config = createTamagui({
   defaultFont: 'body',
   animations: createAnimations({
@@ -58,25 +57,19 @@
       weight: {
         6: '400',
         7: '600',
-        8: '700',
-        9: '600',
-        10: '700',
       },
       color: {
         6: '$colorFocus',
         7: '$color',
-        8: '$color',
-        9: '$color',
-        10: '$color',
       },
       letterSpacing: {
         5: 2,
         6: 1,
         7: 0,
         8: -1,
-        9: -1.5,
-        10: -2,
-        12: -3,
+        9: -2,
+        10: -3,
+        12: -4,
         14: -4,
         15: -10,
       },
@@ -91,47 +84,6 @@
         700: { normal: 'InterBold' },
       },
     }),
-=======
-// Our custom theme colors that integrate with Tamagui
-const lightTheme = {
-  ...defaultConfig.themes.light,
-  background: '#EBE5D9', // primaryLight - warm cream/beige
-  color: '#070707', // secondaryDark - almost black
-  primary: '#264854', // primaryAccent - dark blue-green
-  secondary: '#AD915A', // secondaryAccent - warm brown/tan
-  // New colors for Bible books screen and chapter tiles
-  bibleBooksBackground: '#F9F7F4', // Light mode Bible books screen background
-  chapterTileBackground: '#EAE9E7', // Light mode chapter tile background
-  // Navigation button colors
-  navigationSelected: '#AC8F57', // Selected navigation button
-  navigationUnselected: '#ECE6DA', // Unselected navigation button
-  navigationSelectedText: '#F9F7F4', // Selected navigation text (light mode)
-  navigationUnselectedText: '#AC8F57', // Unselected navigation text (light mode)
-};
-
-const darkTheme = {
-  ...defaultConfig.themes.dark,
-  background: '#282827', // primaryDark - very dark gray
-  color: '#EBE5D9', // primaryLight - warm cream (for contrast)
-  primary: '#92BEC3', // secondaryLight - light blue-green
-  secondary: '#AD915A', // secondaryAccent - warm brown/tan (consistent)
-  // New colors for Bible books screen and chapter tiles
-  bibleBooksBackground: '#070707', // Dark mode Bible books screen background
-  chapterTileBackground: '#414141', // Dark mode chapter tile background
-  // Navigation button colors
-  navigationSelected: '#AC8F57', // Selected navigation button
-  navigationUnselected: '#282827', // Unselected navigation button (dark mode)
-  navigationSelectedText: '#070707', // Selected navigation text (dark mode)
-  navigationUnselectedText: '#FFFFFF', // Unselected navigation text (dark mode)
-};
-
-export const config = createTamagui({
-  ...defaultConfig,
-  themes: {
-    ...defaultConfig.themes,
-    light: lightTheme,
-    dark: darkTheme,
->>>>>>> c18ec25e
   },
   tokens,
   themes: {
