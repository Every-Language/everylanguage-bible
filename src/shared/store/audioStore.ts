import { create } from 'zustand';
import { AudioRecording, VerseDisplayData } from '@/types/audio';
import { audioService, ChapterUIHelper } from '@/shared/services/AudioService';
import { loadBibleBooks, type Book } from '@/shared/utils';
import { useQueueStore } from './queueStore';

// Helper function to convert Book and chapter to recording ID (matching MainNavigator)
const getRecordingId = (book: Book, chapter: number): string => {
  const bookId = book.name.toLowerCase().replace(/\s+/g, '-');
  return `${bookId}-${chapter}`;
};

// Helper function to parse recording ID back to book and chapter info
function parseRecordingId(
  recordingId: string
): { bookName: string; chapter: number } | null {
  const parts = recordingId.split('-');
  if (parts.length < 2) return null;

  const chapterStr = parts[parts.length - 1];
  if (!chapterStr) return null;
  const chapter = parseInt(chapterStr, 10);
  if (isNaN(chapter)) return null;

  const bookName = parts
    .slice(0, -1)
    .join('-')
    .split('-')
    .map(word =>
      word && word.length > 0
        ? word.charAt(0).toUpperCase() + word.slice(1)
        : ''
    )
    .join(' ');

  return { bookName, chapter };
}

interface AudioState {
  // Core audio player state (similar to AudioPlayerState but with nullable fields for initial state)
  currentRecording?: AudioRecording;
  currentChapter?: any; // Will be AudioChapter when loaded
  currentSegment?: any; // Will be AudioSegment when active
  currentTime: number;
  totalTime: number;
  isPlaying: boolean;
  playbackSpeed: number;
  isLoading: boolean;
  error?: string | undefined;

  // Additional UI state
  currentUIHelper: ChapterUIHelper | null;
  currentVerseDisplayData: VerseDisplayData[];

  // Playlist state
  playlist: AudioRecording[];
  currentPlaylistIndex: number;

  // Bible navigation state
  bibleBooks: Book[];

  // Loading states
  isBuffering: boolean;

  // Actions
  setCurrentAudio: (recordingId: string) => Promise<void>;
  setPlaybackState: (isPlaying: boolean) => void;
  setProgress: (position: number, duration?: number) => void;
  setLoading: (isLoading: boolean) => void;
  setBuffering: (isBuffering: boolean) => void;

  // Verse navigation actions
  previousVerse: () => Promise<void>;
  nextVerse: () => Promise<void>;

  // Playlist actions
  addToPlaylist: (recording: AudioRecording) => void;
  removeFromPlaylist: (index: number) => void;
  clearPlaylist: () => void;
  playNext: () => Promise<boolean>;
  playPrevious: () => Promise<boolean>;

  // Control actions
  play: () => void;
  pause: () => void;
  togglePlayPause: () => void;
  stop: () => void;
  seek: (position: number) => void;
  close: () => void;

  // New actions for database integration
  loadRecordings: () => Promise<AudioRecording[]>;
  searchRecordings: (query: string) => Promise<AudioRecording[]>;
  refreshCurrentChapter: () => Promise<void>;

  // Bible navigation helpers
  initializeBibleBooks: () => void;
  findNextChapter: (currentRecordingId: string) => string | null;
  findPreviousChapter: (currentRecordingId: string) => string | null;

<<<<<<< HEAD
  currentBook: Book | null;
=======
  // Queue integration
  playFromQueueItem: (queueItem: any) => Promise<void>;
>>>>>>> 7360da56
}

// Initial state will be set by MainNavigator when it loads John 1

export const useAudioStore = create<AudioState>((set, get) => ({
  // Core audio player state
  // currentRecording will be set by MainNavigator on startup
  currentChapter: null,
  currentSegment: null,
  currentTime: 0,
  totalTime: 0,
  isPlaying: false,
  playbackSpeed: 1.0,
  isLoading: false,
  error: undefined,

  // UI state
  currentUIHelper: null,
  currentVerseDisplayData: [],

  // Playlist state
  playlist: [],
  currentPlaylistIndex: -1,
  isBuffering: false,

  // Bible navigation state
  bibleBooks: [],

  // Loading states
  currentBook: null,

  // Initialize Bible books data
  initializeBibleBooks: () => {
    const books = loadBibleBooks();
    set({ bibleBooks: books });
  },

  // Find next chapter in Bible sequence
  findNextChapter: (currentRecordingId: string) => {
    const { bibleBooks } = get();
    if (bibleBooks.length === 0) {
      get().initializeBibleBooks();
    }

    const parsed = parseRecordingId(currentRecordingId);
    if (!parsed) return null;

    const { bookName, chapter } = parsed;

    // Find current book
    const currentBook = bibleBooks.find(book => book.name === bookName);
    if (!currentBook) return null;

    // Check if there's a next chapter in current book
    if (chapter < currentBook.chapters) {
      return getRecordingId(currentBook, chapter + 1);
    }

    // Find next book
    const nextBook = bibleBooks.find(
      book => book.order === currentBook.order + 1
    );
    if (nextBook) {
      return getRecordingId(nextBook, 1);
    }

    return null; // At end of Bible
  },

  // Find previous chapter in Bible sequence
  findPreviousChapter: (currentRecordingId: string) => {
    const { bibleBooks } = get();
    if (bibleBooks.length === 0) {
      get().initializeBibleBooks();
    }

    const parsed = parseRecordingId(currentRecordingId);
    if (!parsed) return null;

    const { bookName, chapter } = parsed;

    // Find current book
    const currentBook = bibleBooks.find(book => book.name === bookName);
    if (!currentBook) return null;

    // Check if there's a previous chapter in current book
    if (chapter > 1) {
      return getRecordingId(currentBook, chapter - 1);
    }

    // Find previous book
    const previousBook = bibleBooks.find(
      book => book.order === currentBook.order - 1
    );
    if (previousBook) {
      return getRecordingId(previousBook, previousBook.chapters);
    }

    return null; // At beginning of Bible
  },

  // Set current audio by recording ID
  setCurrentAudio: async (recordingId: string) => {
    try {
      set({ isLoading: true, error: undefined });

      const chapter = await audioService.getAudioChapter(recordingId);
      if (!chapter) {
        set({ error: 'Failed to load audio chapter', isLoading: false });
        return;
      }

      const uiHelper = new ChapterUIHelper(chapter);
      const verseDisplayData = uiHelper.getVerseDisplayData(0);

      // Find the full Book object from bibleBooks
      const { bibleBooks } = get();
      const bookObj = bibleBooks.find(b => b.name === chapter.bookName) || null;

      set({
        currentRecording: chapter.audioRecording,
        currentChapter: chapter,
        currentUIHelper: uiHelper,
        currentVerseDisplayData: verseDisplayData,
        currentTime: 0,
        totalTime: chapter.totalDuration,
        isLoading: false,
        currentBook: bookObj,
      });

      console.log(
        `Loaded audio chapter: ${chapter.bookName} ${chapter.chapterNumber}`
      );
    } catch (error) {
      console.error('Error setting current audio:', error);
      set({
        error: 'Failed to load audio chapter',
        isLoading: false,
      });
    }
  },

  // Basic setters
  setPlaybackState: (isPlaying: boolean) => {
    set({ isPlaying });
  },

  setProgress: (position: number, duration?: number) => {
    const { currentUIHelper } = get();

    const updates: Partial<AudioState> = {
      currentTime: position,
      ...(duration !== undefined && { totalTime: duration }),
    };

    // Update current segment and verse display data
    if (currentUIHelper) {
      const currentSegment = currentUIHelper.getCurrentSegment(position);
      const verseDisplayData = currentUIHelper.getVerseDisplayData(position);

      updates.currentSegment = currentSegment;
      updates.currentVerseDisplayData = verseDisplayData;
    } else {
      // If no UI helper, clear segment data
      updates.currentSegment = undefined;
      updates.currentVerseDisplayData = [];
    }

    set(updates);
  },

  setLoading: (isLoading: boolean) => {
    set({ isLoading });
  },

  setBuffering: (isBuffering: boolean) => {
    set({ isBuffering });
  },

  // Playlist management
  addToPlaylist: (recording: AudioRecording) => {
    const { playlist } = get();
    // Allow duplicates - users can queue the same track multiple times
    set({
      playlist: [...playlist, recording],
    });
  },

  removeFromPlaylist: (index: number) => {
    const { playlist, currentPlaylistIndex } = get();
    const newPlaylist = playlist.filter((_, i) => i !== index);

    let newCurrentIndex = currentPlaylistIndex;
    if (index <= currentPlaylistIndex) {
      newCurrentIndex = Math.max(0, currentPlaylistIndex - 1);
    }

    set({
      playlist: newPlaylist,
      currentPlaylistIndex: newPlaylist.length === 0 ? -1 : newCurrentIndex,
    });
  },

  clearPlaylist: () => {
    set({
      playlist: [],
      currentPlaylistIndex: -1,
    });
  },

  playNext: async () => {
    const { playlist, currentPlaylistIndex, currentRecording } = get();

    // If we have a playlist, use playlist navigation (priority over queue)
    if (playlist.length > 0) {
      // If we haven't started playing from the playlist yet, start with first item
      if (currentPlaylistIndex === -1) {
        const firstRecording = playlist[0];
        if (firstRecording) {
          await get().setCurrentAudio(firstRecording.id);
          set({ currentPlaylistIndex: 0 });
          return true;
        }
        return false;
      }

      // Otherwise, navigate to next item in playlist
      const nextIndex = currentPlaylistIndex + 1;
      if (nextIndex < playlist.length) {
        const nextRecording = playlist[nextIndex];
        if (nextRecording) {
          await get().setCurrentAudio(nextRecording.id);
          set({ currentPlaylistIndex: nextIndex });
          return true;
        }
      }
      return false;
    }

    // Try to use the queue system
    const queueStore = useQueueStore.getState();
    const currentQueueItem = queueStore.getCurrentItem();

    if (currentQueueItem) {
      // We're currently playing from a queue
      const success = await queueStore.playNext();
      if (success) {
        const nextItem = queueStore.getCurrentItem();
        if (nextItem && nextItem.type === 'chapter') {
          const chapter = nextItem.data as any;
          const chapterId = `${chapter.book_name.toLowerCase().replace(/\s+/g, '-')}-${chapter.chapter_number}`;
          await get().setCurrentAudio(chapterId);
          return true;
        }
      }
      return success;
    }

    // Bible chapter navigation
    if (currentRecording) {
      const nextChapterRecordingId = get().findNextChapter(currentRecording.id);
      if (nextChapterRecordingId) {
        await get().setCurrentAudio(nextChapterRecordingId);
        console.log(`Next chapter: loaded ${nextChapterRecordingId}`);
        return true;
      } else {
        console.log('Next chapter: already at end of Bible');
        return false;
      }
    }

    console.log('Next chapter: no current recording');
    return false;
  },

  playPrevious: async () => {
    const {
      playlist,
      currentPlaylistIndex,
      currentRecording,
      currentUIHelper,
      currentTime,
    } = get();

    // If we have a playlist, use playlist navigation (priority over queue)
    if (playlist.length > 0) {
      // If we haven't started playing from the playlist yet, return false (can't go previous)
      if (currentPlaylistIndex === -1) {
        return false;
      }

      // Otherwise, navigate to previous item in playlist
      const prevIndex = currentPlaylistIndex - 1;
      if (prevIndex >= 0) {
        const prevRecording = playlist[prevIndex];
        if (prevRecording) {
          await get().setCurrentAudio(prevRecording.id);
          set({ currentPlaylistIndex: prevIndex });
          return true;
        }
      }
      return false;
    }

    // Try to use the queue system
    const queueStore = useQueueStore.getState();
    const currentQueueItem = queueStore.getCurrentItem();

    if (currentQueueItem) {
      // We're currently playing from a queue
      const success = await queueStore.playPrevious();
      if (success) {
        const prevItem = queueStore.getCurrentItem();
        if (prevItem && prevItem.type === 'chapter') {
          const chapter = prevItem.data as any;
          const chapterId = `${chapter.book_name.toLowerCase().replace(/\s+/g, '-')}-${chapter.chapter_number}`;
          await get().setCurrentAudio(chapterId);
          return true;
        }
      }
      return success;
    }

    // Bible chapter navigation with "restart chapter" logic
    if (currentRecording && currentUIHelper) {
      const currentSegment = currentUIHelper.getCurrentSegment(currentTime);

      // Check if we're at verse 1 (first segment) or very close to the beginning
      const firstSegment = currentUIHelper.getSegmentByVerseNumber(1);
      const isAtFirstVerse =
        currentSegment?.segmentNumber === 1 || currentTime < 5; // 5 second threshold

      if (!isAtFirstVerse && firstSegment) {
        // Not at verse 1, so go to verse 1 of current chapter
        get().seek(firstSegment.startTime);
        console.log('Previous chapter: seeking to verse 1 of current chapter');
        return true;
      } else {
        // At verse 1, so go to previous chapter and seek to verse 1
        const previousChapterRecordingId = get().findPreviousChapter(
          currentRecording.id
        );
        if (previousChapterRecordingId) {
          await get().setCurrentAudio(previousChapterRecordingId);

          // After loading previous chapter, seek to verse 1
          const { currentUIHelper: newUIHelper } = get();
          if (newUIHelper) {
            const firstSegmentOfPrevChapter =
              newUIHelper.getSegmentByVerseNumber(1);
            if (firstSegmentOfPrevChapter) {
              get().seek(firstSegmentOfPrevChapter.startTime);
              console.log(
                `Previous chapter: loaded ${previousChapterRecordingId} and seeking to verse 1`
              );
            }
          }
          return true;
        } else {
          console.log('Previous chapter: already at beginning of Bible');
          return false;
        }
      }
    }

    console.log('Previous chapter: no current recording or UI helper');
    return false;
  },

  // Control actions
  play: () => {
    set({ isPlaying: true });

    // Mock progress simulation for demo
    const simulateProgress = () => {
      const { isPlaying, currentTime, totalTime } = get();
      if (isPlaying && currentTime < totalTime) {
        get().setProgress(currentTime + 1);
        setTimeout(simulateProgress, 1000);
      }
    };
    setTimeout(simulateProgress, 1000);

    // TODO: Integrate with actual audio player service
  },

  pause: () => {
    set({ isPlaying: false });
    // TODO: Integrate with actual audio player service
  },

  togglePlayPause: () => {
    const { isPlaying } = get();
    if (isPlaying) {
      get().pause();
    } else {
      get().play();
    }
  },

  stop: () => {
    set({
      isPlaying: false,
      currentTime: 0,
    });
    // TODO: Integrate with actual audio player service
  },

  seek: (position: number) => {
    get().setProgress(position);
    // TODO: Integrate with actual audio player service
  },

  // Verse navigation functions
  previousVerse: async () => {
    const {
      currentTime,
      currentUIHelper,
      currentSegment: storedCurrentSegment,
    } = get();

    if (!currentUIHelper) {
      console.log('No UI helper available for verse navigation');
      return;
    }

    // Use stored current segment if available, otherwise calculate it
    const currentSegment =
      storedCurrentSegment || currentUIHelper.getCurrentSegment(currentTime);

    if (!currentSegment) {
      console.log('No current segment for verse navigation');
      return;
    }

    // If not at the very beginning of the segment, seek to beginning
    if (currentTime > currentSegment.startTime + 2) {
      // 2 second threshold
      get().seek(currentSegment.startTime);
      console.log(
        `Previous verse: seeking to beginning of current segment at ${currentSegment.startTime}s`
      );
      return;
    }

    // Otherwise, go to previous segment
    const prevSegment = currentUIHelper.getSegmentByVerseNumber(
      currentSegment.segmentNumber - 1
    );
    if (prevSegment) {
      get().seek(prevSegment.startTime);
      console.log(
        `Previous verse: seeking to segment ${prevSegment.segmentNumber} at ${prevSegment.startTime}s`
      );
    } else {
      // At beginning of chapter, try to go to previous chapter and seek to last verse
      const success = await get().playPrevious();
      if (success) {
        // After loading previous chapter, seek to the last verse
        const { currentUIHelper: newUIHelper, currentChapter } = get();
        if (newUIHelper && currentChapter) {
          const lastSegment = newUIHelper.getSegmentByVerseNumber(
            currentChapter.totalSegments
          );
          if (lastSegment) {
            get().seek(lastSegment.startTime);
            console.log(
              `Previous verse: loaded previous chapter and seeking to last verse ${currentChapter.totalSegments} at ${lastSegment.startTime}s`
            );
          }
        }
      } else {
        console.log('Previous verse: already at beginning');
      }
    }
  },

  nextVerse: async () => {
    const {
      currentTime,
      currentUIHelper,
      currentSegment: storedCurrentSegment,
    } = get();

    if (!currentUIHelper) {
      console.log('No UI helper available for verse navigation');
      return;
    }

    // Use stored current segment if available, otherwise calculate it
    const currentSegment =
      storedCurrentSegment || currentUIHelper.getCurrentSegment(currentTime);

    if (!currentSegment) {
      console.log('No current segment for verse navigation');
      return;
    }

    // Go to next segment
    const nextSegment = currentUIHelper.getSegmentByVerseNumber(
      currentSegment.segmentNumber + 1
    );
    if (nextSegment) {
      get().seek(nextSegment.startTime);
      console.log(
        `Next verse: seeking to segment ${nextSegment.segmentNumber} at ${nextSegment.startTime}s`
      );
    } else {
      // At end of chapter, try to go to next chapter
      const success = await get().playNext();
      if (!success) {
        console.log('Next verse: already at end');
      }
    }
  },

  close: () => {
    set({
      currentChapter: null,
      currentSegment: null,
      currentUIHelper: null,
      currentVerseDisplayData: [],
      isPlaying: false,
      currentTime: 0,
      totalTime: 0,
    });
  },

  // New database integration methods
  loadRecordings: async () => {
    try {
      const recordings = await audioService.getAudioRecordings();
      console.log(`Loaded ${recordings.length} audio recordings`);
      return recordings;
    } catch (error) {
      console.error('Error loading recordings:', error);
      return [];
    }
  },

  searchRecordings: async (query: string) => {
    try {
      const recordings = await audioService.searchAudioRecordings(query);
      console.log(`Found ${recordings.length} recordings for query: ${query}`);
      return recordings;
    } catch (error) {
      console.error('Error searching recordings:', error);
      return [];
    }
  },

  refreshCurrentChapter: async () => {
    const { currentRecording } = get();
    if (currentRecording) {
      await get().setCurrentAudio(currentRecording.id);
    }
  },

  // Queue integration
  playFromQueueItem: async (queueItem: any) => {
    if (queueItem.type === 'chapter') {
      const chapter = queueItem.data;
      const chapterId = `${chapter.book_name.toLowerCase().replace(/\s+/g, '-')}-${chapter.chapter_number}`;
      await get().setCurrentAudio(chapterId);
    } else if (queueItem.type === 'passage') {
      // For passages, we'd need to load the chapter and seek to the specific time
      const passage = queueItem.data;
      const chapterId = passage.chapter_id;
      await get().setCurrentAudio(chapterId);
      // TODO: Implement seeking to passage start time
    } else if (queueItem.type === 'playlist') {
      // For playlists, we'd need to load the first item in the playlist
      // TODO: Implement playlist loading
      console.log('Playlist playback not yet implemented');
    }
  },
}));<|MERGE_RESOLUTION|>--- conflicted
+++ resolved
@@ -98,12 +98,8 @@
   findNextChapter: (currentRecordingId: string) => string | null;
   findPreviousChapter: (currentRecordingId: string) => string | null;
 
-<<<<<<< HEAD
-  currentBook: Book | null;
-=======
   // Queue integration
   playFromQueueItem: (queueItem: any) => Promise<void>;
->>>>>>> 7360da56
 }
 
 // Initial state will be set by MainNavigator when it loads John 1
