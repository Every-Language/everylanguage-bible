--- conflicted
+++ resolved
@@ -85,38 +85,11 @@
   }
 
   return (
-<<<<<<< HEAD
-    <SafeAreaView
-      style={[styles.safeArea, { backgroundColor: theme.colors.background }]}>
-      {/* Main App Content */}
-      <View
-        style={[
-          styles.container,
-          { backgroundColor: theme.colors.background },
-        ]}>
-        <TopBar
-          showLanguageSelection={true}
-          onMenuPress={handleMenuPress}
-          onAudioVersionPress={handleAudioVersionPress}
-          onTextVersionPress={handleTextVersionPress}
-        />
-
-        <HomeTabNavigator activeTab={activeTab} onTabPress={switchTab} />
-
-        <HomeContainer activeTab={activeTab} />
-
-        {/* Media Player Sheet */}
-        <MediaPlayerSheet />
-
-        {/* Development Reset Button - Remove in production */}
-        <TouchableOpacity
-=======
     <>
       <SafeAreaView
         style={[styles.safeArea, { backgroundColor: theme.colors.background }]}>
         {/* Main App Content */}
         <View
->>>>>>> 672efd9d
           style={[
             styles.container,
             { backgroundColor: theme.colors.background },
