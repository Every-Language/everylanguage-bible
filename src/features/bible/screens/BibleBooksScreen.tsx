import React, { useState, useEffect } from 'react';
import {
  View,
  StyleSheet,
  Text,
  ActivityIndicator,
  TouchableOpacity,
  Dimensions as RNDimensions,
  Image,
} from 'react-native';
import { useSafeAreaInsets } from 'react-native-safe-area-context';
import {
  PanGestureHandler,
  ScrollView as GestureScrollView,
} from 'react-native-gesture-handler';
import Animated, { useAnimatedStyle } from 'react-native-reanimated';
import {
  OptionsMenu,
  ToggleButtons,
  SlideUpPanel,
  ProfileMenu,
  LanguageMenu,
  SettingsMenu,
  HelpMenu,
} from '@/shared/components/ui';
import { MoreIcon } from '@/shared/components/ui/icons/AudioIcons';
<<<<<<< HEAD

// Eye icon component for theme demo
const EyeIcon: React.FC<{ size: number; color: string }> = ({
  size,
  color,
}) => (
  <View
    style={{
      width: size,
      height: size,
      justifyContent: 'center',
      alignItems: 'center',
    }}>
    <View
      style={{
        width: size * 0.8,
        height: size * 0.5,
        borderRadius: size * 0.25,
        borderWidth: 2,
        borderColor: color,
        backgroundColor: 'transparent',
        position: 'relative',
      }}>
      <View
        style={{
          position: 'absolute',
          top: size * 0.1,
          left: size * 0.15,
          width: size * 0.2,
          height: size * 0.2,
          borderRadius: size * 0.1,
          backgroundColor: color,
        }}
      />
      <View
        style={{
          position: 'absolute',
          top: size * 0.1,
          right: size * 0.15,
          width: size * 0.2,
          height: size * 0.2,
          borderRadius: size * 0.1,
          backgroundColor: color,
        }}
      />
    </View>
  </View>
);
=======
import searchIcon from '../../../../assets/images/utility_icons/search.png';
>>>>>>> c18ec25e
import { ChapterCard } from '../components';
import { loadBibleBooks, type Book } from '@/shared/utils';
import { Fonts, Dimensions } from '@/shared/constants';
import {
  useTheme,
  useChapterCardStore,
  useHelpPanelStore,
} from '@/shared/store';
import {
  useMiniPlayerHeight,
  useHorizontalSlideAnimation,
} from '@/shared/hooks';
import { getBookImageSource } from '@/shared/services';

interface BibleBooksScreenProps {
  onChapterSelect: (book: Book, chapter: number) => void;
  onVerseSelect: (book: Book, chapter: number, verse: number) => void;
<<<<<<< HEAD
  onThemeDemoPress?: () => void;
=======
  onSearchPress?: () => void;
>>>>>>> c18ec25e
}

type TestamentMode = 'old' | 'new';
type SubMenuType =
  | 'profile'
  | 'language'
  | 'settings'
  | 'help'
  | 'login'
  | null;

// Go to Testament Tile Component
interface GoToTestamentTileProps {
  targetTestament: 'old' | 'new';
  previewBooks: Book[];
  onPress: () => void;
  testID?: string;
}

const GoToTestamentTile: React.FC<GoToTestamentTileProps> = ({
  targetTestament,
  previewBooks,
  onPress,
  testID,
}) => {
  const { colors, isDark } = useTheme();

  const styles = StyleSheet.create({
    container: {
      backgroundColor:
        targetTestament === 'new'
          ? isDark
            ? '#AC8F57'
            : '#ECE6DA'
          : colors.chapterTileBackground || colors.background,
      borderRadius: 24,
      padding: Dimensions.spacing.sm,
      alignItems: 'center',
      justifyContent: 'space-between',
      aspectRatio: 1, // Square tiles
    },
    miniIconsContainer: {
      flex: 1,
      width: '100%',
      justifyContent: 'space-between',
      padding: Dimensions.spacing.sm,
    },
    miniIconsRow: {
      flexDirection: 'row',
      justifyContent: 'center',
      flex: 1,
      gap: Dimensions.spacing.xs,
    },
    miniBookImage: {
      width: '30%',
      aspectRatio: 1,
      borderRadius: 4,
      tintColor: colors.text,
    },
    miniFallbackIcon: {
      width: '45%',
      aspectRatio: 1,
      borderRadius: 4,
      backgroundColor: colors.secondary + '50',
      justifyContent: 'center',
      alignItems: 'center',
    },
    miniFallbackEmoji: {
      fontSize: 16,
      color: colors.text,
    },
    title: {
      fontSize: Fonts.size.lg,
      fontWeight: Fonts.weight.semibold,
      textAlign: 'center',
      color: colors.text,
      lineHeight: 22,
      alignSelf: 'stretch',
    },
  });

  const renderMiniBookImage = (book: Book) => {
    const imageSource = getBookImageSource(book.imagePath);

    if (imageSource) {
      return (
        <Animated.Image
          key={book.id}
          source={imageSource}
          style={styles.miniBookImage}
          resizeMode='contain'
        />
      );
    }

    return (
      <View key={book.id} style={styles.miniFallbackIcon}>
        <Text style={styles.miniFallbackEmoji}>📖</Text>
      </View>
    );
  };

  return (
    <TouchableOpacity
      style={styles.container}
      onPress={onPress}
      accessibilityRole='button'
      accessibilityLabel={`Go to ${targetTestament === 'old' ? 'Old' : 'New'} Testament`}
      testID={testID}>
      <View style={styles.miniIconsContainer}>
        <View style={styles.miniIconsRow}>
          {previewBooks.slice(0, 2).map(book => renderMiniBookImage(book))}
        </View>
        <View style={styles.miniIconsRow}>
          {previewBooks.slice(2, 4).map(book => renderMiniBookImage(book))}
        </View>
      </View>
      <Text style={styles.title} numberOfLines={2}>
        Go to {targetTestament === 'old' ? 'Old' : 'New'} Testament
      </Text>
    </TouchableOpacity>
  );
};

// Square Book Tile Component
interface BookTileProps {
  book: Book;
  onPress: () => void;
  testID?: string;
}

const BookTile: React.FC<BookTileProps> = ({ book, onPress, testID }) => {
  const { colors } = useTheme();

  const styles = StyleSheet.create({
    container: {
      backgroundColor: colors.chapterTileBackground || colors.background,
      borderRadius: 24,
      padding: Dimensions.spacing.sm,
      alignItems: 'center',
      justifyContent: 'center',
      aspectRatio: 1, // Square tiles
    },
    imageContainer: {
      flex: 1,
      alignItems: 'center',
      justifyContent: 'center',
      marginBottom: Dimensions.spacing.xs,
    },
    bookImage: {
      //width: 64,
      //height: 64,
      flex: 1,
      maxWidth: '100%',
      borderRadius: Dimensions.radius.sm,
      tintColor: colors.text,
    },
    fallbackIcon: {
      width: 64,
      height: 64,
      borderRadius: Dimensions.radius.sm,
      backgroundColor: colors.secondary + '30',
      justifyContent: 'center',
      alignItems: 'center',
    },
    fallbackEmoji: {
      fontSize: 28,
      color: colors.text,
    },
    title: {
      fontSize: Fonts.size.lg,
      fontWeight: Fonts.weight.semibold,
      textAlign: 'center',
      color: colors.text,
      lineHeight: 22,
    },
  });

  const renderBookImage = () => {
    const imageSource = getBookImageSource(book.imagePath);

    if (imageSource) {
      return (
        <Animated.Image
          source={imageSource}
          style={styles.bookImage}
          resizeMode='contain'
        />
      );
    }

    return (
      <View style={styles.fallbackIcon}>
        <Text style={styles.fallbackEmoji}>📖</Text>
      </View>
    );
  };

  return (
    <TouchableOpacity
      style={styles.container}
      onPress={onPress}
      accessibilityRole='button'
      accessibilityLabel={`${book.name} book`}
      testID={testID}>
      <View style={styles.imageContainer}>{renderBookImage()}</View>
      <Text style={styles.title} numberOfLines={2}>
        {book.name}
      </Text>
    </TouchableOpacity>
  );
};

// Testament View Component
interface TestamentViewProps {
  books: Book[];
  title: string;
  onBookPress: (book: Book) => void;
  isOldTestament?: boolean;
  newTestamentBooks?: Book[];
  onGoToNewTestament?: () => void;
}

const TestamentView: React.FC<TestamentViewProps> = ({
  books,
  title,
  onBookPress,
  isOldTestament = false,
  newTestamentBooks = [],
  onGoToNewTestament,
}) => {
  const { colors } = useTheme();
  const { collapsedHeight } = useMiniPlayerHeight();

  // Calculate screen width for equal spacing
  const screenWidth = RNDimensions.get('window').width;
  const TILES_PER_ROW = 2;

  // Calculate equal spacing: left edge, between tiles, right edge
  const totalHorizontalPadding = Dimensions.spacing.lg * 2; // Left and right padding
  const availableWidth = screenWidth - totalHorizontalPadding;
  const spaceBetweenTiles = Dimensions.spacing.md;
  const tileWidth = (availableWidth - spaceBetweenTiles) / TILES_PER_ROW;

  const styles = StyleSheet.create({
    container: {
      flex: 1,
      paddingHorizontal: Dimensions.spacing.lg,
    },
    title: {
      fontSize: Fonts.size['2xl'],
      fontWeight: Fonts.weight.bold,
      color: colors.chapterTileBackground || colors.background,
      textAlign: 'center',
      marginBottom: Dimensions.spacing.lg,
      marginTop: Dimensions.spacing.md,
    },
    tilesContainer: {
      flexDirection: 'row',
      flexWrap: 'wrap',
      justifyContent: 'space-between',
    },
    tileWrapper: {
      width: tileWidth,
      marginBottom: Dimensions.spacing.md,
    },
    scrollContent: {
      paddingBottom: collapsedHeight + Dimensions.spacing.md,
    },
  });

  // Group books into rows for proper spacing
  const createBookRows = (
    booksList: Book[],
    includeSpecialTile: boolean = false
  ) => {
    const rows: Book[][] = [];
    const booksToProcess = includeSpecialTile
      ? [
          ...booksList,
          { id: 'go-to-new-testament', isSpecialTile: true } as any,
        ]
      : booksList;

    for (let i = 0; i < booksToProcess.length; i += TILES_PER_ROW) {
      rows.push(booksToProcess.slice(i, i + TILES_PER_ROW));
    }
    return rows;
  };

  const bookRows = createBookRows(books, isOldTestament);

  return (
    <GestureScrollView
      style={styles.container}
      contentContainerStyle={styles.scrollContent}
      showsVerticalScrollIndicator={false}
      nestedScrollEnabled={true}
      scrollEventThrottle={16}
      keyboardShouldPersistTaps='handled'
      bounces={true}>
      <Text style={styles.title}>{title}</Text>

      {bookRows.map((row, rowIndex) => (
        <View
          key={`row-${rowIndex}`}
          style={[
            styles.tilesContainer,
            row.length === 1 && { justifyContent: 'center' },
          ]}>
          {row.map((book, _bookIndex) => (
            <View key={book.id} style={styles.tileWrapper}>
              {(book as any).isSpecialTile ? (
                <GoToTestamentTile
                  targetTestament='new'
                  previewBooks={newTestamentBooks}
                  onPress={onGoToNewTestament || (() => {})}
                  testID='go-to-new-testament-tile'
                />
              ) : (
                <BookTile
                  book={book}
                  onPress={() => onBookPress(book)}
                  testID={`book-tile-${book.id}`}
                />
              )}
            </View>
          ))}
          {/* Add empty space if row is incomplete and there are 2+ items */}
          {row.length < TILES_PER_ROW && row.length > 1 && (
            <View style={styles.tileWrapper} />
          )}
        </View>
      ))}
    </GestureScrollView>
  );
};

// Content Switcher with 200% width animation
interface ContentSwitcherProps {
  oldTestamentBooks: Book[];
  newTestamentBooks: Book[];
  onBookPress: (book: Book) => void;
  onGoToNewTestament: () => void;
  slideAnimation: Animated.SharedValue<number>;
}

const ContentSwitcher: React.FC<ContentSwitcherProps> = ({
  oldTestamentBooks,
  newTestamentBooks,
  onBookPress,
  onGoToNewTestament,
  slideAnimation,
}) => {
  const animatedStyle = useAnimatedStyle(() => ({
    transform: [{ translateX: `${slideAnimation.value * -50}%` }],
  }));

  return (
    <View style={{ flex: 1, overflow: 'hidden', position: 'relative' }}>
      <Animated.View
        style={[
          {
            flexDirection: 'row',
            width: '200%',
            height: '100%',
          },
          animatedStyle,
        ]}>
        <View style={{ width: '50%', height: '100%' }}>
          <TestamentView
            books={oldTestamentBooks}
            title='Old Testament'
            onBookPress={onBookPress}
            isOldTestament={true}
            newTestamentBooks={newTestamentBooks}
            onGoToNewTestament={onGoToNewTestament}
          />
        </View>
        <View style={{ width: '50%', height: '100%' }}>
          <TestamentView
            books={newTestamentBooks}
            title='New Testament'
            onBookPress={onBookPress}
          />
        </View>
      </Animated.View>
    </View>
  );
};

export const BibleBooksScreen: React.FC<BibleBooksScreenProps> = ({
  onChapterSelect,
  onVerseSelect,
<<<<<<< HEAD
  onThemeDemoPress,
=======
  onSearchPress,
>>>>>>> c18ec25e
}) => {
  const { colors } = useTheme();
  const { openChapterCard } = useChapterCardStore();
  const { isOpen: isHelpPanelOpen, closeHelpPanel } = useHelpPanelStore();
  const insets = useSafeAreaInsets();
  const [books, setBooks] = useState<Book[]>([]);
  const [loading, setLoading] = useState(true);
  const [testamentMode, setTestamentMode] = useState<TestamentMode>('old');
  const [showOptionsPanel, setShowOptionsPanel] = useState(false);
  const [activeSubMenu, setActiveSubMenu] = useState<SubMenuType>(null);

  // Use the horizontal slide animation hook
  const { slideAnimation, gestureHandler, updateAnimation } =
    useHorizontalSlideAnimation<TestamentMode>({
      onModeChange: setTestamentMode,
      modes: ['old', 'new'],
      currentMode: testamentMode,
    });

  // Update animation when testament mode changes externally
  useEffect(() => {
    updateAnimation(testamentMode);
  }, [testamentMode, updateAnimation]);

  useEffect(() => {
    const loadBooks = async () => {
      try {
        // Simulate loading time
        await new Promise(resolve => setTimeout(resolve, 500));
        const bibleBooks = loadBibleBooks();
        setBooks(bibleBooks);
      } catch (error) {
        // Error loading books - could implement error reporting here
        void error;
      } finally {
        setLoading(false);
      }
    };

    loadBooks();
  }, []);

  const handleBookPress = (book: Book) => {
    // Open chapter card overlay for the selected book
    openChapterCard(book);
  };

  const handleGoToNewTestament = () => {
    setTestamentMode('new');
  };

  const handleOptionsPress = () => {
    setShowOptionsPanel(true);
  };

  const handleCloseOptions = () => {
    setShowOptionsPanel(false);
  };

<<<<<<< HEAD
  const handleThemeDemoPress = () => {
    onThemeDemoPress?.();
=======
  const handleOpenSubMenu = (subMenuType: SubMenuType) => {
    setShowOptionsPanel(false);
    setActiveSubMenu(subMenuType);
  };

  const handleCloseSubMenu = () => {
    setActiveSubMenu(null);
  };

  const handleSearchPress = () => {
    if (onSearchPress) {
      onSearchPress();
    } else {
      console.log('Search pressed');
      // TODO: Implement search functionality
    }
>>>>>>> c18ec25e
  };

  const styles = StyleSheet.create({
    container: {
      flex: 1,
      backgroundColor: colors.bibleBooksBackground || colors.background,
    },
    header: {
      paddingTop: insets.top + Dimensions.spacing.md,
      paddingHorizontal: Dimensions.spacing.xl,
      //paddingBottom: Dimensions.spacing.xs,
      backgroundColor: colors.background + '00', // 50% opacity (80 = 128/255)
      //borderBottomWidth: 1,
      //borderBottomColor: colors.secondary + '20', // Very subtle border
    },
    headerRow: {
      flexDirection: 'row',
      alignItems: 'center',
<<<<<<< HEAD
      justifyContent: 'space-between',
      marginBottom: Dimensions.spacing.md,
=======
      justifyContent: 'center',
      marginBottom: Dimensions.spacing.sm,
      position: 'relative',
>>>>>>> c18ec25e
    },
    headerToggleRow: {
      flexDirection: 'row',
      alignItems: 'center',
      justifyContent: 'center',
      //paddingHorizontal: Dimensions.spacing.xs,
      marginBottom: Dimensions.spacing.sm,
    },
    title: {
      fontSize: Fonts.size['3xl'],
      fontWeight: Fonts.weight.bold,
      color: colors.text,
      textAlign: 'center',
    },
<<<<<<< HEAD
    headerButton: {
      backgroundColor: colors.primary,
      paddingHorizontal: Dimensions.spacing.md,
      paddingVertical: Dimensions.spacing.sm,
      borderRadius: Dimensions.radius.lg,
      minWidth: 44,
      minHeight: 44,
=======
    titleButton: {
      // No background color - transparent button
      paddingHorizontal: Dimensions.spacing.sm,
      paddingVertical: Dimensions.spacing.xs,
      borderRadius: Dimensions.radius.sm,
    },
    optionsButton: {
      position: 'absolute',
      right: 0,
      backgroundColor: '#AC8F57',
      width: 32,
      height: 32,
      borderRadius: 16,
>>>>>>> c18ec25e
      justifyContent: 'center',
      alignItems: 'center',
    },
    searchButton: {
      position: 'absolute',
      right: 40,
      backgroundColor: '#AC8F57',
      width: 32,
      height: 32,
      borderRadius: 16,
      justifyContent: 'center',
      alignItems: 'center',
    },
    loadingContainer: {
      flex: 1,
      justifyContent: 'center',
      alignItems: 'center',
      backgroundColor: colors.bibleBooksBackground || colors.background,
    },
    loadingText: {
      marginTop: Dimensions.spacing.md,
      fontSize: Fonts.size.base,
      color: colors.secondary,
    },
  });

  if (loading) {
    return (
      <View style={styles.loadingContainer}>
        <ActivityIndicator size='large' color={colors.primary} />
        <Text style={styles.loadingText}>Loading Bible books...</Text>
      </View>
    );
  }

  // Separate books by testament
  const oldTestamentBooks = books.filter(book => book.testament === 'old');
  const newTestamentBooks = books.filter(book => book.testament === 'new');

  // Toggle button options
  const toggleOptions: Array<{ key: TestamentMode; label: string }> = [
    { key: 'old', label: 'Old Testament' },
    { key: 'new', label: 'New Testament' },
  ];

  return (
    <View style={styles.container}>
      <View style={styles.header}>
        <View style={styles.headerRow}>
          <TouchableOpacity
<<<<<<< HEAD
            style={styles.headerButton}
            onPress={handleThemeDemoPress}
            accessibilityLabel='Theme demo'
            accessibilityRole='button'
            testID='theme-demo-button'>
            <EyeIcon size={18} color={colors.background} />
          </TouchableOpacity>
          <Text style={styles.title}>Bible</Text>
=======
            style={styles.titleButton}
            onPress={() => {
              // Handle Bible title press - could be used for navigation or other actions
              console.log('Bible title pressed');
            }}
            accessibilityRole='button'
            accessibilityLabel='Bible title'
            testID='bible-title-button'
            activeOpacity={0.7}>
            <Text style={styles.title}>Bible</Text>
          </TouchableOpacity>
          <TouchableOpacity
            style={styles.searchButton}
            onPress={handleSearchPress}
            accessibilityLabel='Search'
            accessibilityRole='button'
            testID='search-button'>
            <Image
              source={searchIcon}
              style={{ width: 16, height: 16, tintColor: '#FFFFFF' }}
            />
          </TouchableOpacity>
>>>>>>> c18ec25e
          <TouchableOpacity
            style={styles.headerButton}
            onPress={handleOptionsPress}
            accessibilityLabel='Options menu'
            accessibilityRole='button'
            testID='options-button'>
            <MoreIcon size={16} color='#FFFFFF' />
          </TouchableOpacity>
        </View>

<<<<<<< HEAD
      {/* Toggle Buttons */}
      <View style={styles.toggleContainer}>
        <ToggleButtons<TestamentMode>
          options={toggleOptions}
          selectedKey={testamentMode}
          onSelect={setTestamentMode}
          testID='testament-toggle'
          height={28}
          fontSize={Fonts.size.sm}
        />
=======
        {/* Toggle Buttons in Header */}
        <View style={styles.headerToggleRow}>
          <ToggleButtons
            options={toggleOptions}
            selectedKey={testamentMode}
            onSelect={(key: string) => setTestamentMode(key as TestamentMode)}
            testID='testament-toggle'
            height={28}
            fontSize={Fonts.size.sm}
          />
        </View>
>>>>>>> c18ec25e
      </View>

      {/* Content Area with Swipe Support */}
      <PanGestureHandler
        onGestureEvent={gestureHandler}
        simultaneousHandlers={[]}
        shouldCancelWhenOutside={false}
        enableTrackpadTwoFingerGesture={false}
        activeOffsetX={[-20, 20]}
        failOffsetY={[-20, 20]}>
        <Animated.View style={{ flex: 1 }}>
          <ContentSwitcher
            oldTestamentBooks={oldTestamentBooks}
            newTestamentBooks={newTestamentBooks}
            onBookPress={handleBookPress}
            onGoToNewTestament={handleGoToNewTestament}
            slideAnimation={slideAnimation}
          />
        </Animated.View>
      </PanGestureHandler>

      {/* Chapter Card - unified chapter/verse view */}
      <ChapterCard
        onChapterSelect={onChapterSelect}
        onVerseSelect={onVerseSelect}
      />

      {/* Options Menu */}
      <OptionsMenu
        isVisible={showOptionsPanel}
        onClose={handleCloseOptions}
        onNavigateToSubMenu={handleOpenSubMenu}
      />

      {/* Profile Menu */}
      <ProfileMenu
        isVisible={activeSubMenu === 'profile'}
        onClose={handleCloseSubMenu}
      />

      {/* Language Menu */}
      <LanguageMenu
        isVisible={activeSubMenu === 'language'}
        onClose={handleCloseSubMenu}
      />

      {/* Settings Menu */}
      <SettingsMenu
        isVisible={activeSubMenu === 'settings'}
        onClose={handleCloseSubMenu}
      />

      {/* Help Menu */}
      <HelpMenu
        isVisible={activeSubMenu === 'help'}
        onClose={handleCloseSubMenu}
      />

      {/* Help Panel - Test SlideUpPanel */}
      <SlideUpPanel
        isVisible={isHelpPanelOpen}
        onClose={closeHelpPanel}
        title='Help & Support'
        testID='help-panel'>
        <View style={{ paddingVertical: Dimensions.spacing.md }}>
          <Text
            style={{
              fontSize: Fonts.size.lg,
              color: colors.text,
              fontWeight: Fonts.weight.semibold,
              marginBottom: Dimensions.spacing.md,
            }}>
            Welcome to the Bible App!
          </Text>
          <Text
            style={{
              fontSize: Fonts.size.base,
              color: colors.text,
              lineHeight: 24,
              marginBottom: Dimensions.spacing.md,
            }}>
            This is a test panel to demonstrate the SlideUpPanel component. You
            can:
          </Text>
          <Text
            style={{
              fontSize: Fonts.size.base,
              color: colors.text,
              lineHeight: 24,
              marginBottom: Dimensions.spacing.xs,
            }}>
            • Drag the bar at the top to close
          </Text>
          <Text
            style={{
              fontSize: Fonts.size.base,
              color: colors.text,
              lineHeight: 24,
              marginBottom: Dimensions.spacing.xs,
            }}>
            • Tap the X button to close
          </Text>
          <Text
            style={{
              fontSize: Fonts.size.base,
              color: colors.text,
              lineHeight: 24,
              marginBottom: Dimensions.spacing.xs,
            }}>
            • Tap the backdrop to close
          </Text>
          <Text
            style={{
              fontSize: Fonts.size.base,
              color: colors.text,
              lineHeight: 24,
              marginTop: Dimensions.spacing.md,
            }}>
            This panel demonstrates the full-screen mode with drag-to-close
            functionality.
          </Text>
        </View>
      </SlideUpPanel>
    </View>
  );
};<|MERGE_RESOLUTION|>--- conflicted
+++ resolved
@@ -24,7 +24,7 @@
   HelpMenu,
 } from '@/shared/components/ui';
 import { MoreIcon } from '@/shared/components/ui/icons/AudioIcons';
-<<<<<<< HEAD
+import searchIcon from '../../../../assets/images/utility_icons/search.png';
 
 // Eye icon component for theme demo
 const EyeIcon: React.FC<{ size: number; color: string }> = ({
@@ -73,9 +73,7 @@
     </View>
   </View>
 );
-=======
-import searchIcon from '../../../../assets/images/utility_icons/search.png';
->>>>>>> c18ec25e
+
 import { ChapterCard } from '../components';
 import { loadBibleBooks, type Book } from '@/shared/utils';
 import { Fonts, Dimensions } from '@/shared/constants';
@@ -93,11 +91,8 @@
 interface BibleBooksScreenProps {
   onChapterSelect: (book: Book, chapter: number) => void;
   onVerseSelect: (book: Book, chapter: number, verse: number) => void;
-<<<<<<< HEAD
+  onSearchPress?: () => void;
   onThemeDemoPress?: () => void;
-=======
-  onSearchPress?: () => void;
->>>>>>> c18ec25e
 }
 
 type TestamentMode = 'old' | 'new';
@@ -492,11 +487,8 @@
 export const BibleBooksScreen: React.FC<BibleBooksScreenProps> = ({
   onChapterSelect,
   onVerseSelect,
-<<<<<<< HEAD
+  onSearchPress,
   onThemeDemoPress,
-=======
-  onSearchPress,
->>>>>>> c18ec25e
 }) => {
   const { colors } = useTheme();
   const { openChapterCard } = useChapterCardStore();
@@ -510,8 +502,9 @@
 
   // Use the horizontal slide animation hook
   const { slideAnimation, gestureHandler, updateAnimation } =
-    useHorizontalSlideAnimation<TestamentMode>({
-      onModeChange: setTestamentMode,
+    useHorizontalSlideAnimation({
+      onModeChange: (newMode: string) =>
+        setTestamentMode(newMode as TestamentMode),
       modes: ['old', 'new'],
       currentMode: testamentMode,
     });
@@ -556,10 +549,6 @@
     setShowOptionsPanel(false);
   };
 
-<<<<<<< HEAD
-  const handleThemeDemoPress = () => {
-    onThemeDemoPress?.();
-=======
   const handleOpenSubMenu = (subMenuType: SubMenuType) => {
     setShowOptionsPanel(false);
     setActiveSubMenu(subMenuType);
@@ -567,6 +556,10 @@
 
   const handleCloseSubMenu = () => {
     setActiveSubMenu(null);
+  };
+
+  const handleThemeDemoPress = () => {
+    onThemeDemoPress?.();
   };
 
   const handleSearchPress = () => {
@@ -576,7 +569,6 @@
       console.log('Search pressed');
       // TODO: Implement search functionality
     }
->>>>>>> c18ec25e
   };
 
   const styles = StyleSheet.create({
@@ -595,14 +587,9 @@
     headerRow: {
       flexDirection: 'row',
       alignItems: 'center',
-<<<<<<< HEAD
-      justifyContent: 'space-between',
-      marginBottom: Dimensions.spacing.md,
-=======
       justifyContent: 'center',
       marginBottom: Dimensions.spacing.sm,
       position: 'relative',
->>>>>>> c18ec25e
     },
     headerToggleRow: {
       flexDirection: 'row',
@@ -617,15 +604,6 @@
       color: colors.text,
       textAlign: 'center',
     },
-<<<<<<< HEAD
-    headerButton: {
-      backgroundColor: colors.primary,
-      paddingHorizontal: Dimensions.spacing.md,
-      paddingVertical: Dimensions.spacing.sm,
-      borderRadius: Dimensions.radius.lg,
-      minWidth: 44,
-      minHeight: 44,
-=======
     titleButton: {
       // No background color - transparent button
       paddingHorizontal: Dimensions.spacing.sm,
@@ -639,7 +617,6 @@
       width: 32,
       height: 32,
       borderRadius: 16,
->>>>>>> c18ec25e
       justifyContent: 'center',
       alignItems: 'center',
     },
@@ -680,7 +657,7 @@
   const newTestamentBooks = books.filter(book => book.testament === 'new');
 
   // Toggle button options
-  const toggleOptions: Array<{ key: TestamentMode; label: string }> = [
+  const toggleOptions = [
     { key: 'old', label: 'Old Testament' },
     { key: 'new', label: 'New Testament' },
   ];
@@ -690,16 +667,6 @@
       <View style={styles.header}>
         <View style={styles.headerRow}>
           <TouchableOpacity
-<<<<<<< HEAD
-            style={styles.headerButton}
-            onPress={handleThemeDemoPress}
-            accessibilityLabel='Theme demo'
-            accessibilityRole='button'
-            testID='theme-demo-button'>
-            <EyeIcon size={18} color={colors.background} />
-          </TouchableOpacity>
-          <Text style={styles.title}>Bible</Text>
-=======
             style={styles.titleButton}
             onPress={() => {
               // Handle Bible title press - could be used for navigation or other actions
@@ -722,9 +689,16 @@
               style={{ width: 16, height: 16, tintColor: '#FFFFFF' }}
             />
           </TouchableOpacity>
->>>>>>> c18ec25e
           <TouchableOpacity
-            style={styles.headerButton}
+            style={styles.searchButton}
+            onPress={handleThemeDemoPress}
+            accessibilityLabel='Theme demo'
+            accessibilityRole='button'
+            testID='theme-demo-button'>
+            <EyeIcon size={16} color='#FFFFFF' />
+          </TouchableOpacity>
+          <TouchableOpacity
+            style={styles.optionsButton}
             onPress={handleOptionsPress}
             accessibilityLabel='Options menu'
             accessibilityRole='button'
@@ -733,18 +707,6 @@
           </TouchableOpacity>
         </View>
 
-<<<<<<< HEAD
-      {/* Toggle Buttons */}
-      <View style={styles.toggleContainer}>
-        <ToggleButtons<TestamentMode>
-          options={toggleOptions}
-          selectedKey={testamentMode}
-          onSelect={setTestamentMode}
-          testID='testament-toggle'
-          height={28}
-          fontSize={Fonts.size.sm}
-        />
-=======
         {/* Toggle Buttons in Header */}
         <View style={styles.headerToggleRow}>
           <ToggleButtons
@@ -756,7 +718,6 @@
             fontSize={Fonts.size.sm}
           />
         </View>
->>>>>>> c18ec25e
       </View>
 
       {/* Content Area with Swipe Support */}
