{
  "name": "el-bible",
  "version": "1.0.0",
  "main": "index.js",
  "scripts": {
    "start": "expo start",
    "start:tunnel": "expo start --tunnel",
    "android": "expo run:android",
    "ios": "expo run:ios",
    "web": "expo start --web",
    "build:dev": "eas build --profile development",
    "build:preview": "eas build --profile preview",
    "build:prod": "eas build --profile production",
    "build:dev:ios": "eas build --profile development --platform ios",
    "build:dev:android": "eas build --profile development --platform android",
    "update:preview": "eas update --branch preview",
    "update:prod": "eas update --branch production",
    "doctor": "npx expo-doctor",
    "verify": "./scripts/verify-managed-workflow.sh",
    "lint": "eslint . --ext .js,.jsx,.ts,.tsx",
    "lint:fix": "eslint . --ext .js,.jsx,.ts,.tsx --fix",
    "format": "prettier --write \"**/*.{js,jsx,ts,tsx,json,md}\"",
    "format:check": "prettier --check \"**/*.{js,jsx,ts,tsx,json,md}\"",
    "type-check": "tsc --noEmit",
    "test": "jest",
    "test:watch": "jest --watch",
    "test:coverage": "jest --coverage",
    "test:ci": "jest --ci --coverage --watchAll=false",
    "prepare": "husky"
  },
  "private": true,
  "dependencies": {
    "@everylanguage/shared-types": "^1.0.0",
    "@powersync/react-native": "^1.22.0",
    "@react-native-async-storage/async-storage": "2.1.2",
    "@react-navigation/bottom-tabs": "^7.3.10",
    "@react-navigation/native": "^7.1.6",
    "@react-navigation/stack": "^7.3.6",
    "@sentry/react-native": "~6.14.0",
    "@supabase/supabase-js": "^2.50.0",
    "@tamagui/animations-react-native": "^1.129.11",
<<<<<<< HEAD
    "@tamagui/button": "^1.129.11",
    "@tamagui/card": "^1.129.11",
    "@tamagui/config": "^1.129.11",
    "@tamagui/core": "^1.129.11",
    "@tamagui/font-inter": "^1.129.11",
    "@tamagui/get-token": "^1.129.11",
    "@tamagui/image": "^1.129.11",
    "@tamagui/sheet": "^1.129.11",
    "@tamagui/shorthands": "^1.129.11",
    "@tamagui/stacks": "^1.129.11",
    "@tamagui/text": "^1.129.11",
=======
    "@tamagui/config": "^1.129.11",
    "@tamagui/core": "^1.129.11",
>>>>>>> cb71613a
    "@tanstack/react-query": "^5.80.10",
    "expo": "53.0.15",
    "expo-audio": "^0.4.7",
    "expo-constants": "~17.1.6",
    "expo-device": "~7.1.4",
    "expo-file-system": "~18.1.10",
    "expo-font": "~13.3.1",
    "expo-linking": "~7.1.6",
    "expo-localization": "~16.1.6",
    "expo-notifications": "~0.31.3",
    "expo-router": "~5.1.2",
    "expo-sharing": "~13.1.5",
    "expo-sqlite": "~15.2.13",
    "expo-status-bar": "~2.2.3",
    "expo-updates": "~0.28.15",
    "i18next": "^25.2.1",
    "posthog-react-native": "^4.1.0",
    "react": "19.0.0",
    "react-dom": "19.0.0",
    "react-i18next": "^15.5.3",
    "react-native": "0.79.4",
    "react-native-gesture-handler": "~2.24.0",
    "react-native-localize": "^3.4.1",
    "react-native-reanimated": "~3.17.4",
    "react-native-safe-area-context": "5.4.0",
    "react-native-screens": "~4.11.1",
    "react-native-web": "^0.20.0",
    "zustand": "^5.0.5"
  },
  "devDependencies": {
    "@babel/core": "^7.27.4",
    "@testing-library/jest-native": "^5.4.3",
    "@testing-library/react-native": "^13.2.0",
    "@types/jest": "^29.5.14",
    "@types/react": "~19.0.10",
    "@typescript-eslint/eslint-plugin": "^8.34.1",
    "@typescript-eslint/parser": "^8.34.1",
    "babel-preset-expo": "~13.0.0",
    "eslint": "^9.29.0",
    "eslint-config-prettier": "^10.1.5",
    "eslint-plugin-prettier": "^5.5.0",
    "eslint-plugin-react": "^7.37.5",
    "eslint-plugin-react-hooks": "^5.2.0",
    "eslint-plugin-react-native": "^5.0.0",
    "husky": "^9.1.7",
    "jest": "^29.7.0",
    "jest-expo": "~53.0.8",
    "lint-staged": "^16.1.2",
    "prettier": "^3.5.3",
    "react-test-renderer": "^19.0.0",
    "typescript": "^5.8.3"
  },
  "lint-staged": {
    "*.{js,jsx,ts,tsx}": [
      "eslint --fix",
      "prettier --write"
    ],
    "*.{json,md}": [
      "prettier --write"
    ]
  },
  "jest": {
    "preset": "jest-expo",
    "testPathIgnorePatterns": [
      "/node_modules/",
      "/.expo/",
      "/coverage/"
    ],
    "collectCoverageFrom": [
      "src/**/*.{ts,tsx}",
      "!src/**/*.d.ts",
      "!src/**/index.ts",
      "!src/**/*.test.{ts,tsx}",
      "!src/**/__tests__/**",
      "!src/**/__mocks__/**"
    ],
    "coverageReporters": [
      "text",
      "lcov",
      "html"
    ],
    "coverageDirectory": "coverage",
    "moduleNameMapper": {
      "^@/(.*)$": "<rootDir>/src/$1",
      "^@/app/(.*)$": "<rootDir>/src/app/$1",
      "^@/features/(.*)$": "<rootDir>/src/features/$1",
      "^@/shared/(.*)$": "<rootDir>/src/shared/$1"
    },
    "transformIgnorePatterns": [
      "node_modules/(?!((jest-)?react-native|@react-native(-community)?)|expo(nent)?|@expo(nent)?/.*|@expo-google-fonts/.*|react-navigation|@react-navigation/.*|@unimodules/.*|unimodules|sentry-expo|native-base|react-native-svg)"
    ]
  },
  "expo": {
    "doctor": {
      "reactNativeDirectoryCheck": {
        "listUnknownPackages": false
      }
    }
  },
  "packageManager": "yarn@1.22.22+sha512.a6b2f7906b721bba3d67d4aff083df04dad64c399707841b7acf00f6b133b7ac24255f2652fa22ae3534329dc6180534e98d17432037ff6fd140556e2bb3137e"
}<|MERGE_RESOLUTION|>--- conflicted
+++ resolved
@@ -39,7 +39,6 @@
     "@sentry/react-native": "~6.14.0",
     "@supabase/supabase-js": "^2.50.0",
     "@tamagui/animations-react-native": "^1.129.11",
-<<<<<<< HEAD
     "@tamagui/button": "^1.129.11",
     "@tamagui/card": "^1.129.11",
     "@tamagui/config": "^1.129.11",
@@ -51,10 +50,6 @@
     "@tamagui/shorthands": "^1.129.11",
     "@tamagui/stacks": "^1.129.11",
     "@tamagui/text": "^1.129.11",
-=======
-    "@tamagui/config": "^1.129.11",
-    "@tamagui/core": "^1.129.11",
->>>>>>> cb71613a
     "@tanstack/react-query": "^5.80.10",
     "expo": "53.0.15",
     "expo-audio": "^0.4.7",
